--- conflicted
+++ resolved
@@ -150,17 +150,6 @@
         // Handle the request for the designated login handler. 
         if (handlerName.Equals(_signInHandlerName))
         {
-<<<<<<< HEAD
-            // Check for Access Token from the Authorization Sub System. 
-            if (string.IsNullOrEmpty(await UserAuthorization.GetTurnTokenForCaller(turnContext, turnState, handlerName, cancellationToken: cancellationToken)))
-            {
-                // Failed to get access token here, and we will now bail out of this message loop. 
-                await turnContext.SendActivityAsync($"The auto sign in process failed and no access token is available", cancellationToken: cancellationToken);
-                return;
-            }
-
-=======
->>>>>>> 75577b74
             // We have the access token, now try to get your user name from graph. 
             string displayName = await GetDisplayName(turnContext, turnState);
             if (displayName.Equals(_defaultDisplayName))
