﻿// Copyright (c) Microsoft Corporation. All rights reserved.
// Licensed under the MIT License.

using System.Collections.Generic;
using System.IO;
using System.Linq;
using System.Threading;
using System.Threading.Tasks;
using Microsoft.Agents.BotBuilder.Teams;
using Microsoft.Agents.Core.Models;
using Microsoft.Agents.Core.Teams.Models;
using Microsoft.Extensions.Configuration;
using System.Net.Http;
using System.Text.Json;
using System.Text.Json.Nodes;
using Microsoft.Agents.Core.Serialization;
using Microsoft.Agents.Core.Interfaces;


namespace MessagingExtensionsSearch.Bots
{
    public class TeamsMessagingExtensionsSearchBot(IConfiguration config) : TeamsActivityHandler
    {
        public readonly string _baseUrl = config["BaseUrl"];

        protected override async Task<MessagingExtensionResponse> OnTeamsMessagingExtensionQueryAsync(ITurnContext<IInvokeActivity> turnContext, MessagingExtensionQuery query, CancellationToken cancellationToken)
        {
            var text = string.Empty;

            if (turnContext.Activity.Value != null)
            {
<<<<<<< HEAD
                text = query?.Parameters?[0]?.Value.ToString() ?? string.Empty;
=======
                text = query?.Parameters?[0]?.Value?.ToString() ?? string.Empty;
>>>>>>> 84c5678f

                switch (text)
                {
                    case "adaptive card":
                        MessagingExtensionResponse response = GetAdaptiveCard();
                        return response;

                    case "connector card":
                        MessagingExtensionResponse connectorCard = GetConnectorCard();
                        return connectorCard;

                    case "result grid":
                        MessagingExtensionResponse resultGrid = GetResultGrid();
                        return resultGrid;
                }
            }

            var packages = await FindPackages(text);

            // Provide a default icon URL
            var defaultIconUrl = "https://api.nuget.org/v3-flatcontainer/newtonsoft.json/13.0.3/icon";

            // We take every row of the results and wrap them in cards wrapped in MessagingExtensionAttachment objects.
            // The Preview is optional, if it includes a Tap, that will trigger the OnTeamsMessagingExtensionSelectItemAsync event back on this bot.
            var attachments = packages.Select(package =>
            {
<<<<<<< HEAD
                // Check if package.Item5 (icon URL) is valid and accessible; otherwise, use the default icon URL
                var iconUrl = !string.IsNullOrEmpty(package.Item5) && Uri.IsWellFormedUriString(package.Item5, UriKind.Absolute)
                    ? package.Item5
                    : defaultIconUrl;

                var cardValue = $"{{\"packageId\": \"{package.Item1}\", \"version\": \"{package.Item2}\", \"description\": \"{package.Item3}\", \"projectUrl\": \"{package.Item4}\", \"iconUrl\": \"{iconUrl}\"}}";

                var previewCard = new ThumbnailCard
                {
                    Title = package.Item1,
                    Tap = new CardAction { Type = "invoke", Value = cardValue },
                    Images = new List<CardImage>
                    {
                    new CardImage(iconUrl, "Icon")
                    }
                };
=======
                var cardValue = $"{{\"packageId\": \"{package.Id}\", \"version\": \"{package.Version}\", \"description\": \"{PackageItem.NormalizeString(package.Description)}\", \"projectUrl\": \"{package.ProjectUrl}\", \"iconUrl\": \"{package.IconUrl}\"}}";
                
                var previewCard = new ThumbnailCard { Title = package.Id, Tap = new CardAction { Type = "invoke", Value = cardValue } };
                if (!string.IsNullOrEmpty(package.IconUrl))
                {
                    previewCard.Images = [new CardImage(package.IconUrl, "Icon")];
                }
>>>>>>> 84c5678f

                var attachment = new MessagingExtensionAttachment
                {
                    ContentType = HeroCard.ContentType,
                    Content = new HeroCard { Title = package.Id },
                    Preview = previewCard.ToAttachment()
                };

                return attachment;
            }).ToList();

            // The list of MessagingExtensionAttachments must we wrapped in a MessagingExtensionResult wrapped in a MessagingExtensionResponse.
            return new MessagingExtensionResponse
            {
                ComposeExtension = new MessagingExtensionResult
                {
                    Type = "result",
                    AttachmentLayout = "list",
                    Attachments = attachments
                }
            };
        }

        protected override Task<MessagingExtensionResponse> OnTeamsMessagingExtensionSelectItemAsync(ITurnContext<IInvokeActivity> turnContext, JsonElement query, CancellationToken cancellationToken)
        {
            // The Preview card's Tap should have a Value property assigned, this will be returned to the bot in this event. 
            string packageId = query.GetProperty("packageId").GetString();
            string version = query.GetProperty("version").GetString();
            string description = query.GetProperty("description").GetString();
            string projectUrl = query.GetProperty("projectUrl").GetString();
            string iconUrl = query.GetProperty("iconUrl").GetString();

            // We take every row of the results and wrap them in cards wrapped in in MessagingExtensionAttachment objects.
            // The Preview is optional, if it includes a Tap, that will trigger the OnTeamsMessagingExtensionSelectItemAsync event back on this bot.

            var card = new ThumbnailCard
            {
                Title = $"{packageId}, {version}",
                Subtitle = description,
                Buttons =
                    [
                        new CardAction { Type = ActionTypes.OpenUrl, Title = "NuGet Package", Value = $"https://www.nuget.org/packages/{packageId}" },
                        new CardAction { Type = ActionTypes.OpenUrl, Title = "Project", Value = projectUrl },
                    ],
            };

            if (!string.IsNullOrEmpty(iconUrl))
            {
                card.Images = [new CardImage(iconUrl, "Icon")];
            }

            var attachment = new MessagingExtensionAttachment
            {
                ContentType = ThumbnailCard.ContentType,
                Content = card,
            };

            return Task.FromResult(new MessagingExtensionResponse
            {
                ComposeExtension = new MessagingExtensionResult
                {
                    Type = "result",
                    AttachmentLayout = "list",
                    Attachments = new List<MessagingExtensionAttachment> { attachment }
                }
            });
        }

        // Generate a set of substrings to illustrate the idea of a set of results coming back from a query. 
        private async Task<IEnumerable<PackageItem>> FindPackages(string text)
        {
            var obj = JsonObject.Parse(await (new HttpClient()).GetStringAsync($"https://azuresearch-usnc.nuget.org/query?q=id:{text}&prerelease=true"));
            var items = ProtocolJsonSerializer.ToObject<List<JsonObject>>(obj["data"]);
            return items.Select(item => new PackageItem() 
            { 
                Id = item["id"].ToString(), 
                Version = item["version"].ToString(), 
                Description = item["description"].ToString(), 
                ProjectUrl = item["projectUrl"]?.ToString(), 
                IconUrl = item["iconUrl"]?.ToString() });
        }

        public MessagingExtensionResponse GetAdaptiveCard()
        {
            var paths = new[] { ".", "Resources", "RestaurantCard.json" };
            string filepath = Path.Combine(paths);
            var previewcard = new ThumbnailCard
            {
                Title = "Adaptive Card",
                Text = "Please select to get Adaptive card"
            };
            var adaptiveList = FetchAdaptive(filepath);
            var attachment = new MessagingExtensionAttachment
            {
                ContentType = "application/vnd.microsoft.card.adaptive",
                Content = adaptiveList.Content,
                Preview = previewcard.ToAttachment()
            };

            return new MessagingExtensionResponse
            {
                ComposeExtension = new MessagingExtensionResult
                {
                    Type = "result",
                    AttachmentLayout = "list",
                    Attachments = new List<MessagingExtensionAttachment> { attachment }
                }
            };
        }
        public MessagingExtensionResponse GetConnectorCard()
        {
            var path = new[] { ".", "Resources", "connectorCard.json" };
            var filepath = Path.Combine(path);
            var previewcard = new ThumbnailCard
            {
                Title = "O365 Connector Card",
                Text = "Please select to get Connector card"
            };

            var connector = FetchConnector(filepath);
            var attachment = new MessagingExtensionAttachment
            {
                ContentType = O365ConnectorCard.ContentType,
                Content = connector.Content,
                Preview = previewcard.ToAttachment()
            };

            return new MessagingExtensionResponse
            {
                ComposeExtension = new MessagingExtensionResult
                {
                    Type = "result",
                    AttachmentLayout = "list",
                    Attachments = new List<MessagingExtensionAttachment> { attachment }
                }
            };
        }

        public Attachment FetchAdaptive(string filepath)
        {
            var adaptiveCardJson = File.ReadAllText(filepath);
            var adaptiveCardAttachment = new Attachment
            {
                ContentType = "application/vnd.microsoft.card.adaptive",
                Content = adaptiveCardJson
            };
            return adaptiveCardAttachment;
        }

        public Attachment FetchConnector(string filepath)
        {
            var connectorCardJson = File.ReadAllText(filepath);
            var connectorCardAttachment = new MessagingExtensionAttachment
            {
                ContentType = O365ConnectorCard.ContentType,
                Content = connectorCardJson,

            };
            return connectorCardAttachment;
        }

        public MessagingExtensionResponse GetResultGrid()
        {
            var imageFiles = Directory.EnumerateFiles("wwwroot", "*.*", SearchOption.AllDirectories)
            .Where(s => s.EndsWith(".jpg"));

            List<MessagingExtensionAttachment> attachments = new List<MessagingExtensionAttachment>();

            foreach (string img in imageFiles)
            {
                var image = img.Split("\\");
                var thumbnailCard = new ThumbnailCard();
                thumbnailCard.Images = new List<CardImage>() { new CardImage(_baseUrl + "/" + image[1]) };
                var attachment = new MessagingExtensionAttachment
                {
                    ContentType = ThumbnailCard.ContentType,
                    Content = thumbnailCard,
                };
                attachments.Add(attachment);
            }
            return new MessagingExtensionResponse
            {
                ComposeExtension = new MessagingExtensionResult
                {
                    Type = "result",
                    AttachmentLayout = "grid",
                    Attachments = attachments
                }
            };
        }
    }

    class PackageItem
    {
        public string Id;
        public string Version;
        public string Description;
        public string ProjectUrl;
        public string IconUrl;

        public static string NormalizeString(string value)
        {
            return value
                .Replace("\r\n", " ")
                .Replace("\r", " ")
                .Replace("\n", " ")
                .Replace("\"", "\\\"");
        }
    }
}<|MERGE_RESOLUTION|>--- conflicted
+++ resolved
@@ -29,11 +29,7 @@
 
             if (turnContext.Activity.Value != null)
             {
-<<<<<<< HEAD
-                text = query?.Parameters?[0]?.Value.ToString() ?? string.Empty;
-=======
                 text = query?.Parameters?[0]?.Value?.ToString() ?? string.Empty;
->>>>>>> 84c5678f
 
                 switch (text)
                 {
@@ -60,24 +56,6 @@
             // The Preview is optional, if it includes a Tap, that will trigger the OnTeamsMessagingExtensionSelectItemAsync event back on this bot.
             var attachments = packages.Select(package =>
             {
-<<<<<<< HEAD
-                // Check if package.Item5 (icon URL) is valid and accessible; otherwise, use the default icon URL
-                var iconUrl = !string.IsNullOrEmpty(package.Item5) && Uri.IsWellFormedUriString(package.Item5, UriKind.Absolute)
-                    ? package.Item5
-                    : defaultIconUrl;
-
-                var cardValue = $"{{\"packageId\": \"{package.Item1}\", \"version\": \"{package.Item2}\", \"description\": \"{package.Item3}\", \"projectUrl\": \"{package.Item4}\", \"iconUrl\": \"{iconUrl}\"}}";
-
-                var previewCard = new ThumbnailCard
-                {
-                    Title = package.Item1,
-                    Tap = new CardAction { Type = "invoke", Value = cardValue },
-                    Images = new List<CardImage>
-                    {
-                    new CardImage(iconUrl, "Icon")
-                    }
-                };
-=======
                 var cardValue = $"{{\"packageId\": \"{package.Id}\", \"version\": \"{package.Version}\", \"description\": \"{PackageItem.NormalizeString(package.Description)}\", \"projectUrl\": \"{package.ProjectUrl}\", \"iconUrl\": \"{package.IconUrl}\"}}";
                 
                 var previewCard = new ThumbnailCard { Title = package.Id, Tap = new CardAction { Type = "invoke", Value = cardValue } };
@@ -85,7 +63,6 @@
                 {
                     previewCard.Images = [new CardImage(package.IconUrl, "Icon")];
                 }
->>>>>>> 84c5678f
 
                 var attachment = new MessagingExtensionAttachment
                 {
