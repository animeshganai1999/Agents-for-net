﻿// Copyright (c) Microsoft Corporation. All rights reserved.
// Licensed under the MIT License.

using Microsoft.Agents.BotBuilder;
using Microsoft.Agents.BotBuilder.App;
using Microsoft.Agents.BotBuilder.State;
using Microsoft.Agents.Core.Models;
using Microsoft.Agents.Core.Serialization;
using Microsoft.Agents.Extensions.Teams.Models;
using System;
using System.Text.Json;
using System.Text.Json.Nodes;
using System.Text.RegularExpressions;
using System.Threading;
using System.Threading.Tasks;

namespace Microsoft.Agents.Extensions.Teams.App.TaskModules
{
    /// <summary>
    /// TaskModules class to enable fluent style registration of handlers related to Task Modules.
    /// </summary>
    public class TaskModulesFeature
    {
        private static readonly string FETCH_INVOKE_NAME = "task/fetch";
        private static readonly string SUBMIT_INVOKE_NAME = "task/submit";

        private static readonly string DEFAULT_TASK_DATA_FILTER = "verb";

        private readonly AgentApplication _app;
        private readonly TaskModulesOptions _taskModulesOptions;

        /// <summary>
        /// Creates a new instance of the TaskModules class.
        /// </summary>
        /// <param name="app"> The top level application class to register handlers with.</param>
        /// <param name="taskModulesOptions"></param>
        public TaskModulesFeature(AgentApplication app, TaskModulesOptions? taskModulesOptions = null)
        {
            this._app = app;
            this._taskModulesOptions = taskModulesOptions;
        }

        /// <summary>
        ///  Registers a handler to process the initial fetch of the task module.
        /// </summary>
        /// <param name="verb">Name of the verb to register the handler for.</param>
        /// <param name="handler">Function to call when the route is triggered.</param>
        /// <returns>The application instance for chaining purposes.</returns>
        public AgentApplication OnFetch(string verb, FetchHandlerAsync handler)
        {
            ArgumentNullException.ThrowIfNull(verb);
            ArgumentNullException.ThrowIfNull(handler);

<<<<<<< HEAD
            string filter = _taskModulesOptions?.TaskDataFilter ?? DEFAULT_TASK_DATA_FILTER;
            RouteSelectorAsync routeSelector = CreateTaskSelector((string input) => string.Equals(verb, input), filter, FETCH_INVOKE_NAME);
=======
            string filter = _app.Options.TaskModules?.TaskDataFilter ?? DEFAULT_TASK_DATA_FILTER;
            RouteSelector routeSelector = CreateTaskSelector((string input) => string.Equals(verb, input), filter, FETCH_INVOKE_NAME);
>>>>>>> a662e199
            return OnFetch(routeSelector, handler);
        }

        /// <summary>
        ///  Registers a handler to process the initial fetch of the task module.
        /// </summary>
        /// <param name="verbPattern">Regular expression to match against the verbs to register the handler for.</param>
        /// <param name="handler">Function to call when the route is triggered.</param>
        /// <returns>The application instance for chaining purposes.</returns>
        public AgentApplication OnFetch(Regex verbPattern, FetchHandlerAsync handler)
        {
            ArgumentNullException.ThrowIfNull(verbPattern);
            ArgumentNullException.ThrowIfNull(handler);

<<<<<<< HEAD
            string filter = _taskModulesOptions?.TaskDataFilter ?? DEFAULT_TASK_DATA_FILTER;
            RouteSelectorAsync routeSelector = CreateTaskSelector((string input) => verbPattern.IsMatch(input), filter, FETCH_INVOKE_NAME);
=======
            string filter = _app.Options.TaskModules?.TaskDataFilter ?? DEFAULT_TASK_DATA_FILTER;
            RouteSelector routeSelector = CreateTaskSelector((string input) => verbPattern.IsMatch(input), filter, FETCH_INVOKE_NAME);
>>>>>>> a662e199
            return OnFetch(routeSelector, handler);
        }

        /// <summary>
        ///  Registers a handler to process the initial fetch of the task module.
        /// </summary>
        /// <param name="routeSelector">Function that's used to select a route. The function returning true triggers the route.</param>
        /// <param name="handler">Function to call when the route is triggered.</param>
        /// <returns>The application instance for chaining purposes.</returns>
        public AgentApplication OnFetch(RouteSelector routeSelector, FetchHandlerAsync handler)
        {
            ArgumentNullException.ThrowIfNull(routeSelector);
            ArgumentNullException.ThrowIfNull(handler);
            RouteHandler routeHandler = async (ITurnContext turnContext, ITurnState turnState, CancellationToken cancellationToken) =>
            {
                TaskModuleAction? taskModuleAction;
                if (!string.Equals(turnContext.Activity.Type, ActivityTypes.Invoke, StringComparison.OrdinalIgnoreCase)
                    || !string.Equals(turnContext.Activity.Name, FETCH_INVOKE_NAME)
                    || (taskModuleAction = ProtocolJsonSerializer.ToObject<TaskModuleAction>(turnContext.Activity.Value)) == null)
                {
                    throw new InvalidOperationException($"Unexpected TaskModules.OnFetch() triggered for activity type: {turnContext.Activity.Type}");
                }

                TaskModuleResponse result = await handler(turnContext, turnState, taskModuleAction.Value, cancellationToken);

                // Check to see if an invoke response has already been added
                if (!turnContext.StackState.Has(ChannelAdapter.InvokeResponseKey))
                {
                    Activity activity = ActivityUtilities.CreateInvokeResponseActivity(result);
                    await turnContext.SendActivityAsync(activity, cancellationToken);
                }
            };

            _app.AddRoute(routeSelector, routeHandler, isInvokeRoute: true);
            return _app;
        }

        /// <summary>
        ///  Registers a handler to process the initial fetch of the task module.
        /// </summary>
        /// <param name="routeSelectors">Combination of String, Regex, and RouteSelectorAsync selectors.</param>
        /// <param name="handler">Function to call when the route is triggered.</param>
        /// <returns>The application instance for chaining purposes.</returns>
        public AgentApplication OnFetch(MultipleRouteSelector routeSelectors, FetchHandlerAsync handler)
        {
            ArgumentNullException.ThrowIfNull(routeSelectors);
            ArgumentNullException.ThrowIfNull(handler);

            if (routeSelectors.Strings != null)
            {
                foreach (string verb in routeSelectors.Strings)
                {
                    OnFetch(verb, handler);
                }
            }
            if (routeSelectors.Regexes != null)
            {
                foreach (Regex verbPattern in routeSelectors.Regexes)
                {
                    OnFetch(verbPattern, handler);
                }
            }
            if (routeSelectors.RouteSelectors != null)
            {
                foreach (RouteSelector routeSelector in routeSelectors.RouteSelectors)
                {
                    OnFetch(routeSelector, handler);
                }
            }

            return _app;
        }

        /// <summary>
        /// Registers a handler to process the submission of a task module.
        /// </summary>
        /// <param name="verb">Name of the verb to register the handler for.</param>
        /// <param name="handler">Function to call when the route is triggered.</param>
        /// <returns>The application instance for chaining purposes.</returns>
        public AgentApplication OnSubmit(string verb, SubmitHandlerAsync handler)
        {
            ArgumentNullException.ThrowIfNull(verb);
            ArgumentNullException.ThrowIfNull(handler);

<<<<<<< HEAD
            string filter = _taskModulesOptions?.TaskDataFilter ?? DEFAULT_TASK_DATA_FILTER;
            RouteSelectorAsync routeSelector = CreateTaskSelector((string input) => string.Equals(verb, input), filter, SUBMIT_INVOKE_NAME);
=======
            string filter = _app.Options.TaskModules?.TaskDataFilter ?? DEFAULT_TASK_DATA_FILTER;
            RouteSelector routeSelector = CreateTaskSelector((string input) => string.Equals(verb, input), filter, SUBMIT_INVOKE_NAME);
>>>>>>> a662e199
            return OnSubmit(routeSelector, handler);
        }


        /// <summary>
        /// Registers a handler to process the submission of a task module.
        /// </summary>
        /// <param name="verbPattern">Regular expression to match against the verbs to register the handler for</param>
        /// <param name="handler">Function to call when the route is triggered.</param>
        /// <returns>The application instance for chaining purposes.</returns>
        public AgentApplication OnSubmit(Regex verbPattern, SubmitHandlerAsync handler)
        {
            ArgumentNullException.ThrowIfNull(verbPattern);
            ArgumentNullException.ThrowIfNull(handler);

<<<<<<< HEAD
            string filter = _taskModulesOptions?.TaskDataFilter ?? DEFAULT_TASK_DATA_FILTER;
            RouteSelectorAsync routeSelector = CreateTaskSelector((string input) => verbPattern.IsMatch(input), filter, SUBMIT_INVOKE_NAME);
=======
            string filter = _app.Options.TaskModules?.TaskDataFilter ?? DEFAULT_TASK_DATA_FILTER;
            RouteSelector routeSelector = CreateTaskSelector((string input) => verbPattern.IsMatch(input), filter, SUBMIT_INVOKE_NAME);
>>>>>>> a662e199
            return OnSubmit(routeSelector, handler);
        }

        /// <summary>
        /// Registers a handler to process the submission of a task module.
        /// </summary>
        /// <param name="routeSelector">Function that's used to select a route. The function returning true triggers the route.</param>
        /// <param name="handler">Function to call when the route is triggered.</param>
        /// <returns>The application instance for chaining purposes.</returns>
        public AgentApplication OnSubmit(RouteSelector routeSelector, SubmitHandlerAsync handler)
        {
            ArgumentNullException.ThrowIfNull(routeSelector);
            ArgumentNullException.ThrowIfNull(handler);
            RouteHandler routeHandler = async (ITurnContext turnContext, ITurnState turnState, CancellationToken cancellationToken) =>
            {
                TaskModuleAction? taskModuleAction;
                if (!string.Equals(turnContext.Activity.Type, ActivityTypes.Invoke, StringComparison.OrdinalIgnoreCase)
                    || !string.Equals(turnContext.Activity.Name, SUBMIT_INVOKE_NAME)
                    || (taskModuleAction = ProtocolJsonSerializer.ToObject<TaskModuleAction>(turnContext.Activity.Value)) == null)
                {
                    throw new InvalidOperationException($"Unexpected TaskModules.OnSubmit() triggered for activity type: {turnContext.Activity.Type}");
                }

                TaskModuleResponse result = await handler(turnContext, turnState, taskModuleAction.Value, cancellationToken);

                // Check to see if an invoke response has already been added
                if (!turnContext.StackState.Has(ChannelAdapter.InvokeResponseKey))
                {
                    Activity activity = ActivityUtilities.CreateInvokeResponseActivity(result);
                    await turnContext.SendActivityAsync(activity, cancellationToken);
                }
            };

            _app.AddRoute(routeSelector, routeHandler, isInvokeRoute: true);
            return _app;
        }

        /// <summary>
        /// Registers a handler to process the submission of a task module.
        /// </summary>
        /// <param name="routeSelectors">Combination of String, Regex, and RouteSelectorAsync verb(s) to register the handler for.</param>
        /// <param name="handler">Function to call when the route is triggered.</param>
        /// <returns>The application instance for chaining purposes.</returns>
        public AgentApplication OnSubmit(MultipleRouteSelector routeSelectors, SubmitHandlerAsync handler)
        {
            ArgumentNullException.ThrowIfNull(routeSelectors);
            ArgumentNullException.ThrowIfNull(handler);

            if (routeSelectors.Strings != null)
            {
                foreach (string verb in routeSelectors.Strings)
                {
                    OnSubmit(verb, handler);
                }
            }
            if (routeSelectors.Regexes != null)
            {
                foreach (Regex verbPattern in routeSelectors.Regexes)
                {
                    OnSubmit(verbPattern, handler);
                }
            }
            if (routeSelectors.RouteSelectors != null)
            {
                foreach (RouteSelector routeSelector in routeSelectors.RouteSelectors)
                {
                    OnSubmit(routeSelector, handler);
                }
            }

            return _app;
        }

        private static RouteSelector CreateTaskSelector(Func<string, bool> isMatch, string filter, string invokeName)
        {
            RouteSelector routeSelector = (ITurnContext turnContext, CancellationToken cancellationToken) =>
            {
                bool isInvoke = string.Equals(turnContext.Activity.Type, ActivityTypes.Invoke, StringComparison.OrdinalIgnoreCase)
                    && string.Equals(turnContext.Activity.Name, invokeName);
                if (!isInvoke)
                {
                    return Task.FromResult(false);
                }

                if (turnContext.Activity.Value == null)
                {
                    return Task.FromResult(false);
                }

                var obj = ProtocolJsonSerializer.ToJsonElements(turnContext.Activity.Value);

                if (!obj.ContainsKey("data"))
                {
                    return Task.FromResult(false);
                }

                var data = JsonObject.Create(obj["data"]);

                bool isVerbMatch = data.TryGetPropertyValue(filter, out JsonNode filterField) && filterField.GetValueKind() == JsonValueKind.String
                    && isMatch(filterField.ToString());

                return Task.FromResult(isVerbMatch);
            };
            return routeSelector;
        }
    }
}<|MERGE_RESOLUTION|>--- conflicted
+++ resolved
@@ -51,13 +51,8 @@
             ArgumentNullException.ThrowIfNull(verb);
             ArgumentNullException.ThrowIfNull(handler);
 
-<<<<<<< HEAD
-            string filter = _taskModulesOptions?.TaskDataFilter ?? DEFAULT_TASK_DATA_FILTER;
-            RouteSelectorAsync routeSelector = CreateTaskSelector((string input) => string.Equals(verb, input), filter, FETCH_INVOKE_NAME);
-=======
-            string filter = _app.Options.TaskModules?.TaskDataFilter ?? DEFAULT_TASK_DATA_FILTER;
+            string filter = _taskModulesOptions?.TaskDataFilter ?? DEFAULT_TASK_DATA_FILTER;
             RouteSelector routeSelector = CreateTaskSelector((string input) => string.Equals(verb, input), filter, FETCH_INVOKE_NAME);
->>>>>>> a662e199
             return OnFetch(routeSelector, handler);
         }
 
@@ -72,13 +67,8 @@
             ArgumentNullException.ThrowIfNull(verbPattern);
             ArgumentNullException.ThrowIfNull(handler);
 
-<<<<<<< HEAD
-            string filter = _taskModulesOptions?.TaskDataFilter ?? DEFAULT_TASK_DATA_FILTER;
-            RouteSelectorAsync routeSelector = CreateTaskSelector((string input) => verbPattern.IsMatch(input), filter, FETCH_INVOKE_NAME);
-=======
-            string filter = _app.Options.TaskModules?.TaskDataFilter ?? DEFAULT_TASK_DATA_FILTER;
+            string filter = _taskModulesOptions?.TaskDataFilter ?? DEFAULT_TASK_DATA_FILTER;
             RouteSelector routeSelector = CreateTaskSelector((string input) => verbPattern.IsMatch(input), filter, FETCH_INVOKE_NAME);
->>>>>>> a662e199
             return OnFetch(routeSelector, handler);
         }
 
@@ -163,13 +153,8 @@
             ArgumentNullException.ThrowIfNull(verb);
             ArgumentNullException.ThrowIfNull(handler);
 
-<<<<<<< HEAD
-            string filter = _taskModulesOptions?.TaskDataFilter ?? DEFAULT_TASK_DATA_FILTER;
-            RouteSelectorAsync routeSelector = CreateTaskSelector((string input) => string.Equals(verb, input), filter, SUBMIT_INVOKE_NAME);
-=======
-            string filter = _app.Options.TaskModules?.TaskDataFilter ?? DEFAULT_TASK_DATA_FILTER;
+            string filter = _taskModulesOptions?.TaskDataFilter ?? DEFAULT_TASK_DATA_FILTER;
             RouteSelector routeSelector = CreateTaskSelector((string input) => string.Equals(verb, input), filter, SUBMIT_INVOKE_NAME);
->>>>>>> a662e199
             return OnSubmit(routeSelector, handler);
         }
 
@@ -185,13 +170,8 @@
             ArgumentNullException.ThrowIfNull(verbPattern);
             ArgumentNullException.ThrowIfNull(handler);
 
-<<<<<<< HEAD
-            string filter = _taskModulesOptions?.TaskDataFilter ?? DEFAULT_TASK_DATA_FILTER;
-            RouteSelectorAsync routeSelector = CreateTaskSelector((string input) => verbPattern.IsMatch(input), filter, SUBMIT_INVOKE_NAME);
-=======
-            string filter = _app.Options.TaskModules?.TaskDataFilter ?? DEFAULT_TASK_DATA_FILTER;
+            string filter = _taskModulesOptions?.TaskDataFilter ?? DEFAULT_TASK_DATA_FILTER;
             RouteSelector routeSelector = CreateTaskSelector((string input) => verbPattern.IsMatch(input), filter, SUBMIT_INVOKE_NAME);
->>>>>>> a662e199
             return OnSubmit(routeSelector, handler);
         }
 
