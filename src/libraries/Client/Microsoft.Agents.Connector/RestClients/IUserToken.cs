--- conflicted
+++ resolved
@@ -56,9 +56,6 @@
         /// <param name='exchangeRequest'> Exchange request. </param>
         /// <param name='cancellationToken'> The cancellation token. </param>
         /// <returns> A task that represents the work queued to execute. </returns>
-<<<<<<< HEAD
-        Task<object> ExchangeAsync(string userId, string connectionName, string channelId, TokenExchangeRequest exchangeRequest, CancellationToken cancellationToken = default);
-=======
         Task<object> ExchangeAsyncAsync(string userId, string connectionName, string channelId, TokenExchangeRequest exchangeRequest, CancellationToken cancellationToken = default);
 
         /// <summary> Get token or sign in resource with HTTP message. </summary>
@@ -72,6 +69,5 @@
         /// <param name="cancellationToken"> The cancellation token.</param>
         /// <returns>A Task representing the <see cref="TokenOrSignInResourceResponse"/> of the HTTP operation.</returns>
         Task<TokenOrSignInResourceResponse> GetTokenOrSignInResourceAsync(string userId, string connectionName, string channelId, string state, string code = default, string finalRedirect = default, string fwdUrl = default, CancellationToken cancellationToken = default);
->>>>>>> 23593383
     }
 }