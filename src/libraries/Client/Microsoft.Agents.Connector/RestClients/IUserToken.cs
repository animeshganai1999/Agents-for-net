﻿// Copyright (c) Microsoft Corporation. All rights reserved.
// Licensed under the MIT License.

using Microsoft.Agents.Core.Models;
using System.Collections.Generic;
using System.Threading;
using System.Threading.Tasks;

namespace Microsoft.Agents.Connector.RestClients
{
    /// <summary>
    /// UserToken operations.
    /// </summary>
    internal interface IUserToken
    {
        /// <summary> Get token with HTTP message.</summary>
        /// <param name='userId'> User ID.</param>
        /// <param name='connectionName'> Connection name.</param>
        /// <param name='channelId'> Channel ID.</param>
        /// <param name='code'> Code.</param>
        /// <param name='cancellationToken'> The cancellation token.</param>
        /// <returns>A Task representing the <see cref="TokenResponse"/> of the HTTP operation.</returns>
        Task<TokenResponse> GetTokenAsync(string userId, string connectionName, string channelId = default, string code = default, CancellationToken cancellationToken = default);

        /// <summary>Get AAD token with HTTP message.</summary>
        /// <param name='userId'> User ID.</param>
        /// <param name='connectionName'> Connection name.</param>
        /// <param name='aadResourceUrls'>AAD resource URLs. </param>
        /// <param name='channelId'>The channel ID. </param>
        /// <param name='cancellationToken'> The cancellation token.</param>
        /// <returns>A Task representing the <see cref="TokenResponse"/> of the HTTP operation.</returns>
        Task<IReadOnlyDictionary<string, TokenResponse>> GetAadTokensAsync(string userId, string connectionName, AadResourceUrls aadResourceUrls, string channelId = default, CancellationToken cancellationToken = default);
        
        /// <summary>Sign out with HTTP message.</summary>
        /// <param name='userId'> User ID.</param>
        /// <param name='connectionName'>Connection name. </param>
        /// <param name='channelId'> Channel ID. </param>
        /// <param name='cancellationToken'> The cancellation token. </param>
        Task<object> SignOutAsync(string userId, string connectionName = default, string channelId = default, CancellationToken cancellationToken = default);

        /// <summary>Get the token status with HTTP message. </summary>
        /// <param name='userId'> User ID.</param>
        /// <param name='channelId'> Channel ID.</param>
        /// <param name='include'> Include.</param>
        /// <param name='cancellationToken'> The cancellation token. </param>
        /// <returns>A task representing an IList of <see cref="TokenStatus"/> from the HTTP operation.</returns>
        Task<IReadOnlyList<TokenStatus>> GetTokenStatusAsync(string userId, string channelId = default, string include = default, CancellationToken cancellationToken = default);

        /// <summary> Exchange. </summary>
        /// <param name='operations'>
        /// The operations group for this extension method.
        /// </param>
        /// <param name='userId'> User ID. </param>
        /// <param name='connectionName'> Connection name. </param>
        /// <param name='channelId'> Channel ID. </param>
        /// <param name='exchangeRequest'> Exchange request. </param>
        /// <param name='cancellationToken'> The cancellation token. </param>
        /// <returns> A task that represents the work queued to execute. </returns>
<<<<<<< HEAD
        Task<object> ExchangeAsyncAsync(string userId, string connectionName, string channelId, TokenExchangeRequest exchangeRequest, CancellationToken cancellationToken = default(CancellationToken));

        /// <summary> Get token or sign in resource with HTTP message. </summary>
        /// <param name="userId"> User ID.</param>
        /// <param name="connectionName"> Connection name.</param>
        /// <param name="channelId"> Channel ID.</param>
        /// <param name="code"> Code.</param>
        /// <param name="state"> State.</param>
        /// <param name="finalRedirect"> Final redirect.</param>
        /// <param name="fwdUrl"> Fwd URL.</param>
        /// <param name="cancellationToken"> The cancellation token.</param>
        /// <returns>A Task representing the <see cref="TokenOrSignInResourceResponse"/> of the HTTP operation.</returns>
        Task<TokenOrSignInResourceResponse> GetTokenOrSignInResourceAsync(string userId, string connectionName, string channelId = default(string), string code = default(string), string state = default(string), string finalRedirect = default(string), string fwdUrl = default(string), CancellationToken cancellationToken = default(CancellationToken));
=======
        Task<object> ExchangeAsyncAsync(string userId, string connectionName, string channelId, TokenExchangeRequest exchangeRequest, CancellationToken cancellationToken = default);
>>>>>>> 5c4d75d0
    }
}<|MERGE_RESOLUTION|>--- conflicted
+++ resolved
@@ -56,8 +56,7 @@
         /// <param name='exchangeRequest'> Exchange request. </param>
         /// <param name='cancellationToken'> The cancellation token. </param>
         /// <returns> A task that represents the work queued to execute. </returns>
-<<<<<<< HEAD
-        Task<object> ExchangeAsyncAsync(string userId, string connectionName, string channelId, TokenExchangeRequest exchangeRequest, CancellationToken cancellationToken = default(CancellationToken));
+        Task<object> ExchangeAsyncAsync(string userId, string connectionName, string channelId, TokenExchangeRequest exchangeRequest, CancellationToken cancellationToken = default);
 
         /// <summary> Get token or sign in resource with HTTP message. </summary>
         /// <param name="userId"> User ID.</param>
@@ -69,9 +68,6 @@
         /// <param name="fwdUrl"> Fwd URL.</param>
         /// <param name="cancellationToken"> The cancellation token.</param>
         /// <returns>A Task representing the <see cref="TokenOrSignInResourceResponse"/> of the HTTP operation.</returns>
-        Task<TokenOrSignInResourceResponse> GetTokenOrSignInResourceAsync(string userId, string connectionName, string channelId = default(string), string code = default(string), string state = default(string), string finalRedirect = default(string), string fwdUrl = default(string), CancellationToken cancellationToken = default(CancellationToken));
-=======
-        Task<object> ExchangeAsyncAsync(string userId, string connectionName, string channelId, TokenExchangeRequest exchangeRequest, CancellationToken cancellationToken = default);
->>>>>>> 5c4d75d0
+        Task<TokenOrSignInResourceResponse> GetTokenOrSignInResourceAsync(string userId, string connectionName, string channelId = default, string code = default, string state = default, string finalRedirect = default, string fwdUrl = default, CancellationToken cancellationToken = default);
     }
 }