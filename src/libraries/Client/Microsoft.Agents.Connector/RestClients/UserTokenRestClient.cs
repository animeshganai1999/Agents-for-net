// Copyright (c) Microsoft Corporation. All rights reserved.
// Licensed under the MIT License.

#nullable disable

using System;
using System.Collections.Generic;
using System.IdentityModel.Tokens.Jwt;
using System.Net.Http;
using System.Runtime.Caching;
using System.Threading;
using System.Threading.Tasks;
using Microsoft.Agents.Core;
using Microsoft.Agents.Core.Errors;
using Microsoft.Agents.Core.Models;
using Microsoft.Agents.Core.Serialization;

namespace Microsoft.Agents.Connector.RestClients
{
    internal class UserTokenRestClient : IUserToken
    {
        private readonly IRestTransport _transport;
        private readonly static MemoryCache _cache = new MemoryCache(nameof(UserTokenRestClient));

        public UserTokenRestClient(IRestTransport transport)
        {
            _transport = transport ?? throw new ArgumentNullException(nameof(_transport));
        }

        internal HttpRequestMessage CreateGetTokenRequest(string userId, string connectionName, string channelId, string code)
        {
            var request = new HttpRequestMessage();
            request.Method = HttpMethod.Get;

            request.RequestUri = new Uri(_transport.Endpoint, "api/usertoken/GetToken")
                .AppendQuery("userId", userId)
                .AppendQuery("connectionName", connectionName)
                .AppendQuery("channelId", channelId)
                .AppendQuery("code", code);

            request.Headers.Add("Accept", "application/json");
            return request;
        }

        internal HttpRequestMessage CreateExchangeRequest(string userId, string connectionName, string channelId, TokenExchangeRequest body)
        {
            var request = new HttpRequestMessage();
            request.Method = HttpMethod.Post;

            request.RequestUri = new Uri(_transport.Endpoint, "api/usertoken/exchange")
                .AppendQuery("userId", userId)
                .AppendQuery("connectionName", connectionName)
                .AppendQuery("channelId", channelId);

            request.Headers.Add("Accept", "application/json");
            if (body != null)
            {
                request.Content = new StringContent(ProtocolJsonSerializer.ToJson(body), System.Text.Encoding.UTF8, "application/json");
            }
            return request;
        }

        /// <inheritdoc/>
        public async Task<object> ExchangeAsync(string userId, string connectionName, string channelId, TokenExchangeRequest exchangeRequest, CancellationToken cancellationToken = default)
        {
            AssertionHelpers.ThrowIfNullOrEmpty(userId, nameof(userId));
            AssertionHelpers.ThrowIfNullOrEmpty(connectionName, nameof(connectionName));
            AssertionHelpers.ThrowIfNullOrEmpty(channelId, nameof(channelId));
            AssertionHelpers.ThrowIfNull(exchangeRequest, nameof(exchangeRequest));

            using var message = CreateExchangeRequest(userId, connectionName, channelId, exchangeRequest);
            using var httpClient = await _transport.GetHttpClientAsync().ConfigureAwait(false);
            using var httpResponse = await httpClient.SendAsync(message, cancellationToken).ConfigureAwait(false);
            switch ((int)httpResponse.StatusCode)
            {
                case 200:
#if !NETSTANDARD
                    return ProtocolJsonSerializer.ToObject<TokenResponse>(httpResponse.Content.ReadAsStream(cancellationToken));
#else
                    var json = await httpResponse.Content.ReadAsStringAsync().ConfigureAwait(false);
                    if (string.IsNullOrEmpty(json))
                    {
                        return null;
                    }
                    return ProtocolJsonSerializer.ToObject<TokenResponse>(json);
#endif

                case 400:
#if !NETSTANDARD
                    var errorJson = await httpResponse.Content.ReadAsStringAsync(cancellationToken).ConfigureAwait(false);
                    return ProtocolJsonSerializer.ToObject<ErrorResponse>(errorJson);
#else
                    var errorJson = await httpResponse.Content.ReadAsStringAsync().ConfigureAwait(false);
                    if (string.IsNullOrEmpty(errorJson))
                    {
                        return null;
                    }
                    return ProtocolJsonSerializer.ToObject<ErrorResponse>(errorJson);
#endif

                case 404:
#if !NETSTANDARD
                    var json = await httpResponse.Content.ReadAsStringAsync(cancellationToken).ConfigureAwait(false);
                    if (string.IsNullOrEmpty(json))
                    {
                        return null;
                    }
                    return ProtocolJsonSerializer.ToObject<TokenResponse>(httpResponse.Content.ReadAsStream(cancellationToken));
#else
                    var json1 = await httpResponse.Content.ReadAsStringAsync().ConfigureAwait(false);
                    if (string.IsNullOrEmpty(json1))
                    {
                        return null;
                    }
                    return ProtocolJsonSerializer.ToObject<TokenResponse>(json1);
#endif

                default:
                    throw new HttpRequestException($"ExchangeAsyncAsync {httpResponse.StatusCode}");
            }
        }

        private static string CacheKey(string userId, string connectionName, string channelId)
        {
            return $"{userId}-{connectionName}-{channelId}";
        }

        /// <inheritdoc/>
        public async Task<TokenResponse> GetTokenAsync(string userId, string connectionName, string channelId = null, string code = null, CancellationToken cancellationToken = default)
        {
            AssertionHelpers.ThrowIfNullOrEmpty(userId, nameof(userId));
            AssertionHelpers.ThrowIfNullOrEmpty(connectionName, nameof(connectionName));

            var cacheKey = CacheKey(userId, connectionName, channelId);
            if (string.IsNullOrEmpty(code))
            {
                var value = _cache.Get(cacheKey);
                if (value != null)
                {
                    var toExpiration = ((TokenResponse)value).Expiration - DateTimeOffset.UtcNow;
                    if (toExpiration?.TotalMinutes >= 5) // Align with sliding expiration
                    {
                        return (TokenResponse)value;
                    }

                    _cache.Remove(cacheKey);
                }
            }

            using var message = CreateGetTokenRequest(userId, connectionName, channelId, code);
            using var httpClient = await _transport.GetHttpClientAsync().ConfigureAwait(false);
            using var httpResponse = await httpClient.SendAsync(message, cancellationToken).ConfigureAwait(false);
            switch ((int)httpResponse.StatusCode)
            {
                case 200:
<<<<<<< HEAD
                    var json = await httpResponse.Content.ReadAsStringAsync(cancellationToken);
                    var response = ProtocolJsonSerializer.ToObject<TokenResponse>(json);

                    if (response?.Token != null)
                    {
                        // Token Service isn't returning Expiration in TokenResponse
                        if (response.Expiration == null)
                        {
                            var jwtToken = new JwtSecurityToken(response.Token);
                            response.Expiration = jwtToken.ValidTo;
                        }

                        _cache.Add(
                            new CacheItem(cacheKey) { Value = response },
                            new CacheItemPolicy()
                            {
                                SlidingExpiration = TimeSpan.FromMinutes(5)
                            });
                    }

                    return response;

=======
#if !NETSTANDARD
                    return ProtocolJsonSerializer.ToObject<TokenResponse>(httpResponse.Content.ReadAsStream(cancellationToken));
#else
                    var json = await httpResponse.Content.ReadAsStringAsync().ConfigureAwait(false);
                    if (string.IsNullOrEmpty(json))
                    {
                        return null;
                    }
                    return ProtocolJsonSerializer.ToObject<TokenResponse>(json);
#endif
>>>>>>> 27554dd8
                case 404:
                    // there isn't a body provided in this case.  This can happen when the code is invalid.
                    return null;

                default:
                    throw new HttpRequestException($"GetTokenAsync {httpResponse.StatusCode}");
            }
        }

        internal HttpRequestMessage CreateGetAadTokensRequest(string userId, string connectionName, string channelId, AadResourceUrls body)
        {
            var request = new HttpRequestMessage();
            request.Method = HttpMethod.Post;

            request.RequestUri = new Uri(_transport.Endpoint, "api/usertoken/GetAadTokens")
                .AppendQuery("userId", userId)
                .AppendQuery("connectionName", connectionName)
                .AppendQuery("channelId", channelId);

            request.Headers.Add("Accept", "application/json");
            if (body != null)
            {
                request.Content = new StringContent(ProtocolJsonSerializer.ToJson(body), System.Text.Encoding.UTF8, "application/json");
            }
            return request;
        }

        /// <inheritdoc/>
        public async Task<IReadOnlyDictionary<string, TokenResponse>> GetAadTokensAsync(string userId, string connectionName, AadResourceUrls aadResourceUrls, string channelId = null, CancellationToken cancellationToken = default)
        {
            AssertionHelpers.ThrowIfNullOrEmpty(userId, nameof(userId));
            AssertionHelpers.ThrowIfNullOrEmpty(connectionName, nameof(connectionName));

            using var message = CreateGetAadTokensRequest(userId, connectionName, channelId, aadResourceUrls);
            using var httpClient = await _transport.GetHttpClientAsync().ConfigureAwait(false);
            using var httpResponse = await httpClient.SendAsync(message, cancellationToken).ConfigureAwait(false);
            switch ((int)httpResponse.StatusCode)
            {
                case 200:
                    {
#if !NETSTANDARD
                        return ProtocolJsonSerializer.ToObject<IReadOnlyDictionary<string, TokenResponse>>(httpResponse.Content.ReadAsStream(cancellationToken));
#else
                        var json = await httpResponse.Content.ReadAsStringAsync().ConfigureAwait(false);
                        if (string.IsNullOrEmpty(json))
                        {
                            return null;
                        }
                        return ProtocolJsonSerializer.ToObject<IReadOnlyDictionary<string, TokenResponse>>(json);
#endif
                    }
                default:
                    throw new HttpRequestException($"GetAadTokensAsync {httpResponse.StatusCode}");
            }
        }

        internal HttpRequestMessage CreateSignOutRequest(string userId, string connectionName, string channelId)
        {
            var request = new HttpRequestMessage();
            request.Method = HttpMethod.Delete;

            request.RequestUri = new Uri(_transport.Endpoint, "api/usertoken/SignOut")
                .AppendQuery("userId", userId)
                .AppendQuery("connectionName", connectionName)
                .AppendQuery("channelId", channelId);

            request.Headers.Add("Accept", "application/json");
            return request;
        }

        /// <inheritdoc/>
        public async Task<object> SignOutAsync(string userId, string connectionName, string channelId, CancellationToken cancellationToken = default)
        {
            AssertionHelpers.ThrowIfNullOrEmpty(userId, nameof(userId));

            _cache.Remove(CacheKey(userId, connectionName, channelId));

            using var message = CreateSignOutRequest(userId, connectionName, channelId);
            using var httpClient = await _transport.GetHttpClientAsync().ConfigureAwait(false);
            using var httpResponse = await httpClient.SendAsync(message, cancellationToken).ConfigureAwait(false);
            switch ((int)httpResponse.StatusCode)
            {
                case 200:
                    {
#if !NETSTANDARD
                        return ProtocolJsonSerializer.ToObject<object>(httpResponse.Content.ReadAsStream(cancellationToken));
#else
                        var json = await httpResponse.Content.ReadAsStringAsync().ConfigureAwait(false);
                        if (string.IsNullOrEmpty(json))
                        {
                            return null;
                        }
                        return ProtocolJsonSerializer.ToObject<object>(json);
#endif
                    }
                case 204:
                    return null;
                default:
                    throw new HttpRequestException($"SignOutAsync {httpResponse.StatusCode}");
            }
        }

        internal HttpRequestMessage CreateGetTokenStatusRequest(string userId, string channelId, string include)
        {
            var request = new HttpRequestMessage();
            request.Method = HttpMethod.Get;

            request.RequestUri = new Uri(_transport.Endpoint, "api/usertoken/GetTokenStatus")
                .AppendQuery("userId", userId)
                .AppendQuery("channelId", channelId)
                .AppendQuery("include", include);

            request.Headers.Add("Accept", "application/json");
            return request;
        }

        /// <inheritdoc/>
        public async Task<IReadOnlyList<TokenStatus>> GetTokenStatusAsync(string userId, string channelId = null, string include = null, CancellationToken cancellationToken = default)
        {
            AssertionHelpers.ThrowIfNullOrEmpty(userId, nameof(userId));

            using var message = CreateGetTokenStatusRequest(userId, channelId, include);
            using var httpClient = await _transport.GetHttpClientAsync().ConfigureAwait(false);
            using var httpResponse = await httpClient.SendAsync(message, cancellationToken).ConfigureAwait(false);
            switch ((int)httpResponse.StatusCode)
            {
                case 200:
                    {
#if !NETSTANDARD
                        return ProtocolJsonSerializer.ToObject<IReadOnlyList<TokenStatus>>(httpResponse.Content.ReadAsStream(cancellationToken));
#else
                        var json = await httpResponse.Content.ReadAsStringAsync().ConfigureAwait(false);
                        if (string.IsNullOrEmpty(json))
                        {
                            return null;
                        }
                        return ProtocolJsonSerializer.ToObject<IReadOnlyList<TokenStatus>>(json);
#endif
                    }
                default:
                    throw new HttpRequestException($"GetTokenStatusAsync {httpResponse.StatusCode}");
            }
        }

        internal HttpRequestMessage CreateExchangeTokenRequest(string userId, string connectionName, string channelId, TokenExchangeRequest body)
        {
            var request = new HttpRequestMessage();
            request.Method = HttpMethod.Post;

            request.RequestUri = new Uri(_transport.Endpoint, "api/usertoken/exchange")
                .AppendQuery("userId", userId)
                .AppendQuery("connectionName", connectionName)
                .AppendQuery("channelId", channelId);

            request.Headers.Add("Accept", "application/json");
            if (body != null)
            {
                request.Content = new StringContent(ProtocolJsonSerializer.ToJson(body), System.Text.Encoding.UTF8, "application/json");
            }
            return request;
        }

        /// <inheritdoc/>
        public async Task<TokenResponse> ExchangeTokenAsync(string userId, string connectionName, string channelId, TokenExchangeRequest body = null, CancellationToken cancellationToken = default)
        {

            AssertionHelpers.ThrowIfNullOrEmpty(userId, nameof(userId));
            AssertionHelpers.ThrowIfNullOrEmpty(connectionName, nameof(connectionName));
            AssertionHelpers.ThrowIfNullOrEmpty(channelId, nameof(channelId));

            using var message = CreateExchangeTokenRequest(userId, connectionName, channelId, body);
            using var httpClient = await _transport.GetHttpClientAsync().ConfigureAwait(false);
            using var httpResponse = await httpClient.SendAsync(message, cancellationToken).ConfigureAwait(false);
            switch ((int)httpResponse.StatusCode)
            {
                case 200:
                case 404:
                    {
#if !NETSTANDARD
                        return ProtocolJsonSerializer.ToObject<TokenResponse>(httpResponse.Content.ReadAsStream(cancellationToken));
#else
                        var json = await httpResponse.Content.ReadAsStringAsync().ConfigureAwait(false);
                        if (string.IsNullOrEmpty(json))
                        {
                            return null;
                        }
                        return ProtocolJsonSerializer.ToObject<TokenResponse>(json);
#endif
                    }
                default:
                    throw new HttpRequestException($"ExchangeTokenAsync {httpResponse.StatusCode}");
            }
        }

        internal HttpRequestMessage CreateGetTokenOrSignInResourceRequest(string userId, string connectionName, string channelId, string code, string state, string finalRedirect, string fwdUrl)
        {
            var request = new HttpRequestMessage();
            request.Method = HttpMethod.Get;

            request.RequestUri = new Uri(_transport.Endpoint, "api/usertoken/GetTokenOrSignInResource")
                .AppendQuery("userId", userId)
                .AppendQuery("connectionName", connectionName)
                .AppendQuery("channelId", channelId)
                .AppendQuery("code", code)
                .AppendQuery("state", state)
                .AppendQuery("finalRedirect", finalRedirect)
                .AppendQuery("fwdUrl", fwdUrl);

            request.Headers.Add("Accept", "application/json");
            return request;
        }

        /// <inheritdoc/>
        public async Task<TokenOrSignInResourceResponse> GetTokenOrSignInResourceAsync(string userId, string connectionName, string channelId, string state, string code = default, string finalRedirect = default, string fwdUrl = default, CancellationToken cancellationToken = default)
        {
            AssertionHelpers.ThrowIfNullOrEmpty(userId, nameof(userId));
            AssertionHelpers.ThrowIfNullOrEmpty(connectionName, nameof(connectionName));
            AssertionHelpers.ThrowIfNullOrEmpty(channelId, nameof(channelId));
            AssertionHelpers.ThrowIfNullOrEmpty(state, nameof(state));

            using var message = CreateGetTokenOrSignInResourceRequest(userId, connectionName, channelId, code, state, finalRedirect, fwdUrl);
            using var httpClient = await _transport.GetHttpClientAsync().ConfigureAwait(false);
            using var httpResponse = await httpClient.SendAsync(message, cancellationToken).ConfigureAwait(false);
            switch ((int)httpResponse.StatusCode)
            {
                case 200:
                case 404:
#if !NETSTANDARD
                    return ProtocolJsonSerializer.ToObject<TokenOrSignInResourceResponse>(httpResponse.Content.ReadAsStream(cancellationToken));
#else
                    var json = await httpResponse.Content.ReadAsStringAsync();
                    if (string.IsNullOrEmpty(json))
                    {
                        return null;
                    }
                    return ProtocolJsonSerializer.ToObject<TokenOrSignInResourceResponse>(json);
#endif
                default:
                    throw new HttpRequestException($"GetTokenOrSignInResourceAsync {httpResponse.StatusCode}");
            }
        }
    }
}<|MERGE_RESOLUTION|>--- conflicted
+++ resolved
@@ -24,7 +24,7 @@
 
         public UserTokenRestClient(IRestTransport transport)
         {
-            _transport = transport ?? throw new ArgumentNullException(nameof(_transport));
+            _transport = transport ?? throw new ArgumentNullException(nameof(transport));
         }
 
         internal HttpRequestMessage CreateGetTokenRequest(string userId, string connectionName, string channelId, string code)
@@ -134,16 +134,10 @@
             var cacheKey = CacheKey(userId, connectionName, channelId);
             if (string.IsNullOrEmpty(code))
             {
-                var value = _cache.Get(cacheKey);
-                if (value != null)
+                var cachedTokenResponse = GetTokenResponseFromCache(cacheKey);
+                if (cachedTokenResponse != null)
                 {
-                    var toExpiration = ((TokenResponse)value).Expiration - DateTimeOffset.UtcNow;
-                    if (toExpiration?.TotalMinutes >= 5) // Align with sliding expiration
-                    {
-                        return (TokenResponse)value;
-                    }
-
-                    _cache.Remove(cacheKey);
+                    return cachedTokenResponse;
                 }
             }
 
@@ -153,41 +147,22 @@
             switch ((int)httpResponse.StatusCode)
             {
                 case 200:
-<<<<<<< HEAD
-                    var json = await httpResponse.Content.ReadAsStringAsync(cancellationToken);
+#if !NETSTANDARD
+                    var json = await httpResponse.Content.ReadAsStringAsync(cancellationToken).ConfigureAwait(false);
+#else
+                    var json = await httpResponse.Content.ReadAsStringAsync().ConfigureAwait(false);
+#endif                    
+                    if (string.IsNullOrEmpty(json))
+                    {
+                        return null;
+                    }
+                    
                     var response = ProtocolJsonSerializer.ToObject<TokenResponse>(json);
 
-                    if (response?.Token != null)
-                    {
-                        // Token Service isn't returning Expiration in TokenResponse
-                        if (response.Expiration == null)
-                        {
-                            var jwtToken = new JwtSecurityToken(response.Token);
-                            response.Expiration = jwtToken.ValidTo;
-                        }
-
-                        _cache.Add(
-                            new CacheItem(cacheKey) { Value = response },
-                            new CacheItemPolicy()
-                            {
-                                SlidingExpiration = TimeSpan.FromMinutes(5)
-                            });
-                    }
+                    AddTokenResponseToCache(cacheKey, response);
 
                     return response;
 
-=======
-#if !NETSTANDARD
-                    return ProtocolJsonSerializer.ToObject<TokenResponse>(httpResponse.Content.ReadAsStream(cancellationToken));
-#else
-                    var json = await httpResponse.Content.ReadAsStringAsync().ConfigureAwait(false);
-                    if (string.IsNullOrEmpty(json))
-                    {
-                        return null;
-                    }
-                    return ProtocolJsonSerializer.ToObject<TokenResponse>(json);
-#endif
->>>>>>> 27554dd8
                 case 404:
                     // there isn't a body provided in this case.  This can happen when the code is invalid.
                     return null;
@@ -408,25 +383,80 @@
             AssertionHelpers.ThrowIfNullOrEmpty(channelId, nameof(channelId));
             AssertionHelpers.ThrowIfNullOrEmpty(state, nameof(state));
 
+            var cacheKey = CacheKey(userId, connectionName, channelId);
+            if (string.IsNullOrEmpty(code))
+            {
+                var cachedTokenResponse = GetTokenResponseFromCache(cacheKey);
+                if (cachedTokenResponse != null)
+                {
+                    return new TokenOrSignInResourceResponse() { TokenResponse = cachedTokenResponse };
+                }
+            }
+
             using var message = CreateGetTokenOrSignInResourceRequest(userId, connectionName, channelId, code, state, finalRedirect, fwdUrl);
             using var httpClient = await _transport.GetHttpClientAsync().ConfigureAwait(false);
             using var httpResponse = await httpClient.SendAsync(message, cancellationToken).ConfigureAwait(false);
             switch ((int)httpResponse.StatusCode)
             {
                 case 200:
+#if !NETSTANDARD
+                    var json = await httpResponse.Content.ReadAsStringAsync(cancellationToken).ConfigureAwait(false);
+#else
+                    var json = await httpResponse.Content.ReadAsStringAsync().ConfigureAwait(false);
+#endif                    
+                    if (string.IsNullOrEmpty(json))
+                    {
+                        return null;
+                    }
+
+                    var response = ProtocolJsonSerializer.ToObject<TokenOrSignInResourceResponse>(json);
+
+                    AddTokenResponseToCache(cacheKey, response.TokenResponse);
+
+                    return response;
+
                 case 404:
-#if !NETSTANDARD
-                    return ProtocolJsonSerializer.ToObject<TokenOrSignInResourceResponse>(httpResponse.Content.ReadAsStream(cancellationToken));
-#else
-                    var json = await httpResponse.Content.ReadAsStringAsync();
-                    if (string.IsNullOrEmpty(json))
-                    {
-                        return null;
-                    }
-                    return ProtocolJsonSerializer.ToObject<TokenOrSignInResourceResponse>(json);
-#endif
+                    return null;
+
                 default:
                     throw new HttpRequestException($"GetTokenOrSignInResourceAsync {httpResponse.StatusCode}");
+            }
+        }
+
+        private static TokenResponse GetTokenResponseFromCache(string cacheKey)
+        {
+            var value = _cache.Get(cacheKey);
+            if (value != null)
+            {
+                var toExpiration = ((TokenResponse)value).Expiration - DateTimeOffset.UtcNow;
+                if (toExpiration?.TotalMinutes >= 5) // Align with sliding expiration
+                {
+                    return (TokenResponse)value;
+                }
+
+                _cache.Remove(cacheKey);
+            }
+
+            return null;
+        }
+
+        private static void AddTokenResponseToCache(string cacheKey, TokenResponse tokenResponse)
+        {
+            if (tokenResponse?.Token != null)
+            {
+                // Token Service isn't returning Expiration in TokenResponse
+                if (tokenResponse.Expiration == null)
+                {
+                    var jwtToken = new JwtSecurityToken(tokenResponse.Token);
+                    tokenResponse.Expiration = jwtToken.ValidTo;
+                }
+
+                _cache.Add(
+                    new CacheItem(cacheKey) { Value = tokenResponse },
+                    new CacheItemPolicy()
+                    {
+                        SlidingExpiration = TimeSpan.FromMinutes(5)
+                    });
             }
         }
     }
