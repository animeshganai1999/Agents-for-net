// Copyright (c) Microsoft Corporation. All rights reserved.
// Licensed under the MIT License.

#nullable disable

using System;
using System.Collections.Generic;
using System.IdentityModel.Tokens.Jwt;
using System.Net.Http;
using System.Runtime.Caching;
using System.Threading;
using System.Threading.Tasks;
using Microsoft.Agents.Connector.Errors;
using Microsoft.Agents.Core;
using Microsoft.Agents.Core.Errors;
using Microsoft.Agents.Core.Models;
using Microsoft.Agents.Core.Serialization;

namespace Microsoft.Agents.Connector.RestClients
{
    internal class UserTokenRestClient : IUserToken
    {
        private readonly IRestTransport _transport;
        private readonly static MemoryCache _cache = new MemoryCache(nameof(UserTokenRestClient));

        public UserTokenRestClient(IRestTransport transport)
        {
            _transport = transport ?? throw new ArgumentNullException(nameof(transport));
        }

        internal HttpRequestMessage CreateExchangeRequest(string userId, string connectionName, string channelId, TokenExchangeRequest body)
        {
            var request = new HttpRequestMessage();
            request.Method = HttpMethod.Post;

            request.RequestUri = new Uri(_transport.Endpoint, "api/usertoken/exchange")
                .AppendQuery("userId", userId)
                .AppendQuery("connectionName", connectionName)
                .AppendQuery("channelId", channelId);

            request.Headers.Add("Accept", "application/json");
            if (body != null)
            {
                request.Content = new StringContent(ProtocolJsonSerializer.ToJson(body), System.Text.Encoding.UTF8, "application/json");
            }
            return request;
        }

        /// <inheritdoc/>
<<<<<<< HEAD
        public async Task<object> ExchangeAsync(string userId, string connectionName, string channelId, TokenExchangeRequest exchangeRequest, CancellationToken cancellationToken = default)
=======
        public async Task<TokenResponse> ExchangeAsync(string userId, string connectionName, string channelId, TokenExchangeRequest exchangeRequest, CancellationToken cancellationToken = default)
>>>>>>> ddfbc2e3
        {
            AssertionHelpers.ThrowIfNullOrEmpty(userId, nameof(userId));
            AssertionHelpers.ThrowIfNullOrEmpty(connectionName, nameof(connectionName));
            AssertionHelpers.ThrowIfNullOrEmpty(channelId, nameof(channelId));
            AssertionHelpers.ThrowIfNull(exchangeRequest, nameof(exchangeRequest));

            using var message = CreateExchangeRequest(userId, connectionName, channelId, exchangeRequest);
            using var httpClient = await _transport.GetHttpClientAsync().ConfigureAwait(false);
            using var httpResponse = await httpClient.SendAsync(message, cancellationToken).ConfigureAwait(false);
            switch ((int)httpResponse.StatusCode)
            {
                case 200:
#if !NETSTANDARD
                    return ProtocolJsonSerializer.ToObject<TokenResponse>(httpResponse.Content.ReadAsStream(cancellationToken));
#else
                    var json = await httpResponse.Content.ReadAsStringAsync().ConfigureAwait(false);
                    if (string.IsNullOrEmpty(json))
                    {
                        return null;
                    }
                    return ProtocolJsonSerializer.ToObject<TokenResponse>(json);
#endif

                // Consent Required
                case 400:
#if !NETSTANDARD
                    ErrorResponse errorBody = ProtocolJsonSerializer.ToObject<ErrorResponse>(httpResponse.Content.ReadAsStream(cancellationToken));
#else
                    ErrorResponse errorBody = ProtocolJsonSerializer.ToObject<ErrorResponse>(httpResponse.Content.ReadAsStringAsync().Result);
#endif
                    errorBody.Error.Code = Error.ConsentRequiredCode;
                    throw new ErrorResponseException($"({errorBody.Error.Code}) {errorBody.Error.Message}") { Body = errorBody };

                // Unclear what this means
                case 404:
#if !NETSTANDARD
                    var json = await httpResponse.Content.ReadAsStringAsync(cancellationToken).ConfigureAwait(false);
                    if (string.IsNullOrEmpty(json))
                    {
                        return null;
                    }
                    return ProtocolJsonSerializer.ToObject<TokenResponse>(httpResponse.Content.ReadAsStream(cancellationToken));
#else
                    var json1 = await httpResponse.Content.ReadAsStringAsync().ConfigureAwait(false);
                    if (string.IsNullOrEmpty(json1))
                    {
                        return null;
                    }
                    return ProtocolJsonSerializer.ToObject<TokenResponse>(json1);
#endif

                // Normal when OAuth Connection config is wrong
                case 500:
                    throw RestClientExceptionHelper.CreateErrorResponseException(httpResponse, ErrorHelper.TokenServiceExchangeFailed, cancellationToken, connectionName);

                // Unknown
                default:
                    throw RestClientExceptionHelper.CreateErrorResponseException(httpResponse, ErrorHelper.TokenServiceExchangeUnexpected, cancellationToken, ((int)httpResponse.StatusCode).ToString(), httpResponse.StatusCode.ToString());
            }
        }

<<<<<<< HEAD
        private static string CacheKey(string userId, string connectionName, string channelId)
        {
            return $"{userId}-{connectionName}-{channelId}";
=======
        internal HttpRequestMessage CreateGetTokenRequest(string userId, string connectionName, string channelId, string code)
        {
            var request = new HttpRequestMessage();
            request.Method = HttpMethod.Get;

            request.RequestUri = new Uri(_transport.Endpoint, "api/usertoken/GetToken")
                .AppendQuery("userId", userId)
                .AppendQuery("connectionName", connectionName)
                .AppendQuery("channelId", channelId)
                .AppendQuery("code", code);

            request.Headers.Add("Accept", "application/json");
            return request;
>>>>>>> ddfbc2e3
        }

        /// <inheritdoc/>
        public async Task<TokenResponse> GetTokenAsync(string userId, string connectionName, string channelId = null, string code = null, CancellationToken cancellationToken = default)
        {
            AssertionHelpers.ThrowIfNullOrEmpty(userId, nameof(userId));
            AssertionHelpers.ThrowIfNullOrEmpty(connectionName, nameof(connectionName));

            var cacheKey = CacheKey(userId, connectionName, channelId);
            if (string.IsNullOrEmpty(code))
            {
                var cachedTokenResponse = GetTokenResponseFromCache(cacheKey);
                if (cachedTokenResponse != null)
                {
                    return cachedTokenResponse;
                }
            }

            using var message = CreateGetTokenRequest(userId, connectionName, channelId, code);
            using var httpClient = await _transport.GetHttpClientAsync().ConfigureAwait(false);
            using var httpResponse = await httpClient.SendAsync(message, cancellationToken).ConfigureAwait(false);
            switch ((int)httpResponse.StatusCode)
            {
                case 200:
#if !NETSTANDARD
                    var json = await httpResponse.Content.ReadAsStringAsync(cancellationToken).ConfigureAwait(false);
#else
                    var json = await httpResponse.Content.ReadAsStringAsync().ConfigureAwait(false);
#endif                    
                    if (string.IsNullOrEmpty(json))
                    {
                        return null;
                    }
                    
                    var response = ProtocolJsonSerializer.ToObject<TokenResponse>(json);

                    AddTokenResponseToCache(cacheKey, response);

                    return response;

                case 404:
                    // there isn't a body provided in this case.  This can happen when the code is invalid.
                    return null;

                default:
                    throw RestClientExceptionHelper.CreateErrorResponseException(httpResponse, ErrorHelper.TokenServiceGetTokenUnexpected, cancellationToken, ((int)httpResponse.StatusCode).ToString(), httpResponse.StatusCode.ToString());
            }
        }

        internal HttpRequestMessage CreateGetAadTokensRequest(string userId, string connectionName, string channelId, AadResourceUrls body)
        {
            var request = new HttpRequestMessage();
            request.Method = HttpMethod.Post;

            request.RequestUri = new Uri(_transport.Endpoint, "api/usertoken/GetAadTokens")
                .AppendQuery("userId", userId)
                .AppendQuery("connectionName", connectionName)
                .AppendQuery("channelId", channelId);

            request.Headers.Add("Accept", "application/json");
            if (body != null)
            {
                request.Content = new StringContent(ProtocolJsonSerializer.ToJson(body), System.Text.Encoding.UTF8, "application/json");
            }
            return request;
        }

        /// <inheritdoc/>
        public async Task<IReadOnlyDictionary<string, TokenResponse>> GetAadTokensAsync(string userId, string connectionName, AadResourceUrls aadResourceUrls, string channelId = null, CancellationToken cancellationToken = default)
        {
            AssertionHelpers.ThrowIfNullOrEmpty(userId, nameof(userId));
            AssertionHelpers.ThrowIfNullOrEmpty(connectionName, nameof(connectionName));

            using var message = CreateGetAadTokensRequest(userId, connectionName, channelId, aadResourceUrls);
            using var httpClient = await _transport.GetHttpClientAsync().ConfigureAwait(false);
            using var httpResponse = await httpClient.SendAsync(message, cancellationToken).ConfigureAwait(false);
            switch ((int)httpResponse.StatusCode)
            {
                case 200:
                    {
#if !NETSTANDARD
                        return ProtocolJsonSerializer.ToObject<IReadOnlyDictionary<string, TokenResponse>>(httpResponse.Content.ReadAsStream(cancellationToken));
#else
                        var json = await httpResponse.Content.ReadAsStringAsync().ConfigureAwait(false);
                        if (string.IsNullOrEmpty(json))
                        {
                            return null;
                        }
                        return ProtocolJsonSerializer.ToObject<IReadOnlyDictionary<string, TokenResponse>>(json);
#endif
                    }
                default:
                    throw RestClientExceptionHelper.CreateErrorResponseException(httpResponse, ErrorHelper.TokenServiceGetAadTokenUnexpected, cancellationToken, ((int)httpResponse.StatusCode).ToString(), httpResponse.StatusCode.ToString());
            }
        }

        internal HttpRequestMessage CreateSignOutRequest(string userId, string connectionName, string channelId)
        {
            var request = new HttpRequestMessage();
            request.Method = HttpMethod.Delete;

            request.RequestUri = new Uri(_transport.Endpoint, "api/usertoken/SignOut")
                .AppendQuery("userId", userId)
                .AppendQuery("connectionName", connectionName)
                .AppendQuery("channelId", channelId);

            request.Headers.Add("Accept", "application/json");
            return request;
        }

        /// <inheritdoc/>
        public async Task<object> SignOutAsync(string userId, string connectionName, string channelId, CancellationToken cancellationToken = default)
        {
            AssertionHelpers.ThrowIfNullOrEmpty(userId, nameof(userId));

            _cache.Remove(CacheKey(userId, connectionName, channelId));

            using var message = CreateSignOutRequest(userId, connectionName, channelId);
            using var httpClient = await _transport.GetHttpClientAsync().ConfigureAwait(false);
            using var httpResponse = await httpClient.SendAsync(message, cancellationToken).ConfigureAwait(false);
            switch ((int)httpResponse.StatusCode)
            {
                case 200:
                    {
#if !NETSTANDARD
                        return ProtocolJsonSerializer.ToObject<object>(httpResponse.Content.ReadAsStream(cancellationToken));
#else
                        var json = await httpResponse.Content.ReadAsStringAsync().ConfigureAwait(false);
                        if (string.IsNullOrEmpty(json))
                        {
                            return null;
                        }
                        return ProtocolJsonSerializer.ToObject<object>(json);
#endif
                    }
                case 204:
                    return null;
                default:
                    throw RestClientExceptionHelper.CreateErrorResponseException(httpResponse, ErrorHelper.TokenServiceSignOutUnexpected, cancellationToken, ((int)httpResponse.StatusCode).ToString(), httpResponse.StatusCode.ToString());
            }
        }

        internal HttpRequestMessage CreateGetTokenStatusRequest(string userId, string channelId, string include)
        {
            var request = new HttpRequestMessage();
            request.Method = HttpMethod.Get;

            request.RequestUri = new Uri(_transport.Endpoint, "api/usertoken/GetTokenStatus")
                .AppendQuery("userId", userId)
                .AppendQuery("channelId", channelId)
                .AppendQuery("include", include);

            request.Headers.Add("Accept", "application/json");
            return request;
        }

        /// <inheritdoc/>
        public async Task<IReadOnlyList<TokenStatus>> GetTokenStatusAsync(string userId, string channelId = null, string include = null, CancellationToken cancellationToken = default)
        {
            AssertionHelpers.ThrowIfNullOrEmpty(userId, nameof(userId));

            using var message = CreateGetTokenStatusRequest(userId, channelId, include);
            using var httpClient = await _transport.GetHttpClientAsync().ConfigureAwait(false);
            using var httpResponse = await httpClient.SendAsync(message, cancellationToken).ConfigureAwait(false);
            switch ((int)httpResponse.StatusCode)
            {
                case 200:
                    {
#if !NETSTANDARD
                        return ProtocolJsonSerializer.ToObject<IReadOnlyList<TokenStatus>>(httpResponse.Content.ReadAsStream(cancellationToken));
#else
                        var json = await httpResponse.Content.ReadAsStringAsync().ConfigureAwait(false);
                        if (string.IsNullOrEmpty(json))
                        {
                            return null;
                        }
                        return ProtocolJsonSerializer.ToObject<IReadOnlyList<TokenStatus>>(json);
#endif
                    }
                default:
                    throw RestClientExceptionHelper.CreateErrorResponseException(httpResponse, ErrorHelper.TokenServiceGetTokenStatusUnexpected, cancellationToken, ((int)httpResponse.StatusCode).ToString(), httpResponse.StatusCode.ToString());
            }
        }

        internal HttpRequestMessage CreateExchangeTokenRequest(string userId, string connectionName, string channelId, TokenExchangeRequest body)
        {
            var request = new HttpRequestMessage();
            request.Method = HttpMethod.Post;

            request.RequestUri = new Uri(_transport.Endpoint, "api/usertoken/exchange")
                .AppendQuery("userId", userId)
                .AppendQuery("connectionName", connectionName)
                .AppendQuery("channelId", channelId);

            request.Headers.Add("Accept", "application/json");
            if (body != null)
            {
                request.Content = new StringContent(ProtocolJsonSerializer.ToJson(body), System.Text.Encoding.UTF8, "application/json");
            }
            return request;
        }

        internal HttpRequestMessage CreateGetTokenOrSignInResourceRequest(string userId, string connectionName, string channelId, string code, string state, string finalRedirect, string fwdUrl)
        {
            var request = new HttpRequestMessage();
            request.Method = HttpMethod.Get;

            request.RequestUri = new Uri(_transport.Endpoint, "api/usertoken/GetTokenOrSignInResource")
                .AppendQuery("userId", userId)
                .AppendQuery("connectionName", connectionName)
                .AppendQuery("channelId", channelId)
                .AppendQuery("code", code)
                .AppendQuery("state", state)
                .AppendQuery("finalRedirect", finalRedirect)
                .AppendQuery("fwdUrl", fwdUrl);

            request.Headers.Add("Accept", "application/json");
            return request;
        }

        /// <inheritdoc/>
        public async Task<TokenOrSignInResourceResponse> GetTokenOrSignInResourceAsync(string userId, string connectionName, string channelId, string state, string code = default, string finalRedirect = default, string fwdUrl = default, CancellationToken cancellationToken = default)
        {
            AssertionHelpers.ThrowIfNullOrEmpty(userId, nameof(userId));
            AssertionHelpers.ThrowIfNullOrEmpty(connectionName, nameof(connectionName));
            AssertionHelpers.ThrowIfNullOrEmpty(channelId, nameof(channelId));
            AssertionHelpers.ThrowIfNullOrEmpty(state, nameof(state));

            var cacheKey = CacheKey(userId, connectionName, channelId);
            if (string.IsNullOrEmpty(code))
            {
                var cachedTokenResponse = GetTokenResponseFromCache(cacheKey);
                if (cachedTokenResponse != null)
                {
                    return new TokenOrSignInResourceResponse() { TokenResponse = cachedTokenResponse };
                }
            }

            using var message = CreateGetTokenOrSignInResourceRequest(userId, connectionName, channelId, code, state, finalRedirect, fwdUrl);
            using var httpClient = await _transport.GetHttpClientAsync().ConfigureAwait(false);
            using var httpResponse = await httpClient.SendAsync(message, cancellationToken).ConfigureAwait(false);
            switch ((int)httpResponse.StatusCode)
            {
                case 200:
#if !NETSTANDARD
                    var json = await httpResponse.Content.ReadAsStringAsync(cancellationToken).ConfigureAwait(false);
#else
                    var json = await httpResponse.Content.ReadAsStringAsync().ConfigureAwait(false);
#endif                    
                    if (string.IsNullOrEmpty(json))
                    {
                        return null;
                    }

                    var response = ProtocolJsonSerializer.ToObject<TokenOrSignInResourceResponse>(json);

                    AddTokenResponseToCache(cacheKey, response.TokenResponse);

                    return response;

                case 404:
                    return null;

                default:
                    throw RestClientExceptionHelper.CreateErrorResponseException(httpResponse, ErrorHelper.TokenServiceGetTokenOrSignInResourceUnexpected, cancellationToken, ((int)httpResponse.StatusCode).ToString(), httpResponse.StatusCode.ToString());
            }
        }

        private static TokenResponse GetTokenResponseFromCache(string cacheKey)
        {
            var value = _cache.Get(cacheKey);
            if (value != null)
            {
                var toExpiration = ((TokenResponse)value).Expiration - DateTimeOffset.UtcNow;
                if (toExpiration?.TotalMinutes >= 5) // Align with sliding expiration
                {
                    return (TokenResponse)value;
                }

                _cache.Remove(cacheKey);
            }

            return null;
        }

        private static void AddTokenResponseToCache(string cacheKey, TokenResponse tokenResponse)
        {
            if (tokenResponse?.Token != null)
            {
                // Token Service isn't returning Expiration in TokenResponse
                if (tokenResponse.Expiration == null)
                {
                    var jwtToken = new JwtSecurityToken(tokenResponse.Token);
                    tokenResponse.Expiration = jwtToken.ValidTo;
                }

                _cache.Add(
                    new CacheItem(cacheKey) { Value = tokenResponse },
                    new CacheItemPolicy()
                    {
                        SlidingExpiration = TimeSpan.FromMinutes(5)
                    });
            }
        }
    }
}<|MERGE_RESOLUTION|>--- conflicted
+++ resolved
@@ -47,11 +47,7 @@
         }
 
         /// <inheritdoc/>
-<<<<<<< HEAD
-        public async Task<object> ExchangeAsync(string userId, string connectionName, string channelId, TokenExchangeRequest exchangeRequest, CancellationToken cancellationToken = default)
-=======
         public async Task<TokenResponse> ExchangeAsync(string userId, string connectionName, string channelId, TokenExchangeRequest exchangeRequest, CancellationToken cancellationToken = default)
->>>>>>> ddfbc2e3
         {
             AssertionHelpers.ThrowIfNullOrEmpty(userId, nameof(userId));
             AssertionHelpers.ThrowIfNullOrEmpty(connectionName, nameof(connectionName));
@@ -112,12 +108,12 @@
                     throw RestClientExceptionHelper.CreateErrorResponseException(httpResponse, ErrorHelper.TokenServiceExchangeUnexpected, cancellationToken, ((int)httpResponse.StatusCode).ToString(), httpResponse.StatusCode.ToString());
             }
         }
-
-<<<<<<< HEAD
+        
         private static string CacheKey(string userId, string connectionName, string channelId)
         {
             return $"{userId}-{connectionName}-{channelId}";
-=======
+        }
+
         internal HttpRequestMessage CreateGetTokenRequest(string userId, string connectionName, string channelId, string code)
         {
             var request = new HttpRequestMessage();
@@ -131,7 +127,6 @@
 
             request.Headers.Add("Accept", "application/json");
             return request;
->>>>>>> ddfbc2e3
         }
 
         /// <inheritdoc/>
