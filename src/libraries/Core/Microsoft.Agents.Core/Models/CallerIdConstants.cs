--- conflicted
+++ resolved
@@ -19,11 +19,7 @@
         public const string USGovChannel = "urn:botframework:azureusgov";
 
         /// <summary>
-<<<<<<< HEAD
-        /// The caller ID prefix when a bot initiates a request to another Agent.
-=======
         /// The caller ID prefix when a Agent initiates a request to another Agent.
->>>>>>> 1a420035
         /// </summary>
         /// <remarks>
         /// This prefix will be followed by the Azure Active Directory App ID of the Agent that initiated the call.
