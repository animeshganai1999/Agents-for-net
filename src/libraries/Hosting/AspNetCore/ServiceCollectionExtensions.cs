--- conflicted
+++ resolved
@@ -64,15 +64,9 @@
         /// <param name="autoSignIn"></param>
         /// <returns></returns>
         public static IHostApplicationBuilder AddAgentApplicationOptions(
-<<<<<<< HEAD
             this IHostApplicationBuilder builder,
             IList<IInputFileDownloader> fileDownloaders = null,
-            AutoSignInSelectorAsync autoSignInSelector = null)
-=======
-            this IHostApplicationBuilder builder, 
-            IList<IInputFileDownloader> fileDownloaders = null, 
             AutoSignInSelectorAsync autoSignIn = null)
->>>>>>> ee3547a2
         {
             if (autoSignIn != null)
             {
@@ -90,55 +84,6 @@
         }
 
         /// <summary>
-<<<<<<< HEAD
-=======
-        /// Adds bot-to-bot functionality.
-        /// </summary>
-        /// <typeparam name="THandler"></typeparam>
-        /// <param name="builder"></param>
-        /// <param name="httpBotClientName"></param>
-        /// <param name="storage">Used for ConversationIdFactory.  If null, the registered IStorage will be used.</param>
-        /// <returns></returns>
-        public static IHostApplicationBuilder AddChannelHost<THandler>(this IHostApplicationBuilder builder, string httpBotClientName = "HttpBotClient", IStorage storage = null)
-            where THandler : class, IChannelApiHandler
-        {
-            ArgumentException.ThrowIfNullOrWhiteSpace(httpBotClientName);
-
-            // Add the bots configuration class.  This loads client info and known bots.
-            builder.Services.AddSingleton<IChannelHost, ConfigurationChannelHost>(
-                (sp) =>
-                new ConfigurationChannelHost(
-                    sp.GetRequiredService<IServiceProvider>(),
-                    sp.GetRequiredService<IConnections>(),
-                    sp.GetRequiredService<IConfiguration>(),
-                    defaultChannelName: httpBotClientName // this ensures that the default channel name is set to the http bot client name.
-                                                          // Note: if this is overridden in the configuration, the value passed as httpBotClientName must also be updated.
-                                                          //     It is not expected this will be needed for most customers. 
-                    ));
-
-            // Add bot client factory for HTTP
-            // Use the same auth connection as the ChannelServiceFactory for now.
-            builder.Services.AddKeyedSingleton<IChannelFactory>(httpBotClientName, (sp, key) => new HttpBotChannelFactory(
-                sp.GetService<IHttpClientFactory>(),
-                (ILogger<HttpBotChannelFactory>)sp.GetService(typeof(ILogger<HttpBotChannelFactory>))));
-
-            // Add conversation id factory.  
-            // This is a memory only implementation, and for production would require persistence.
-            if (storage != null)
-            {
-                builder.Services.AddSingleton<IConversationIdFactory>(sp => new ConversationIdFactory(storage));
-            }
-
-            // Add bot callback handler.
-            // This is the object that handles callback endpoints for bot responses.
-            builder.Services.AddTransient<THandler>();
-            builder.Services.AddTransient<IChannelApiHandler>((sp) => sp.GetService<THandler>());
-
-            return builder;
-        }
-
-        /// <summary>
->>>>>>> ee3547a2
         /// Add the default CloudAdapter.
         /// </summary>
         /// <param name="services"></param>
@@ -178,17 +123,6 @@
             {
                 builder.Services.AddSingleton(storage);
             }
-<<<<<<< HEAD
-            else
-            {
-                var diStorage = builder.Services.Where(s => s.ServiceType == typeof(IStorage)).Any();
-                if (!diStorage)
-                {
-                    builder.Services.AddSingleton<IStorage, MemoryStorage>();
-                }
-            }
-=======
->>>>>>> ee3547a2
 
             // Add the ChannelAdapter, this is the default adapter that works with Azure Bot Service and Activity Protocol.
             AddCloudAdapter<TAdapter>(builder.Services);
